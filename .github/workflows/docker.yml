--- conflicted
+++ resolved
@@ -34,13 +34,7 @@
       - name: Extract Version
         id: version_step
         run: |
-<<<<<<< HEAD
           echo ::set-output name=version_tag::$GITHUB_REPOSITORY:${{env.VERSION}}
-=======
-          echo ${GITHUB_REF/refs\/tags\//}
-          echo ::set-output name=version::${GITHUB_REF/refs\/tags\//}
-          echo ::set-output name=version_tag::$GITHUB_REPOSITORY:${GITHUB_REF/refs\/tags\//}
->>>>>>> 1c10b6a4
           echo ::set-output name=latest_tag::$GITHUB_REPOSITORY:latest
 
       - name: Set up QEMU
